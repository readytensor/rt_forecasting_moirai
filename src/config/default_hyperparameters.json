--- conflicted
+++ resolved
@@ -1,13 +1,6 @@
 {
-<<<<<<< HEAD
-    "batch_size": 32,
-    "patch_size": "auto",
-    "num_samples": 100,
-    "context_length": 1000
-=======
   "batch_size": 32,
   "patch_size": "auto",
   "num_samples": 100,
   "context_length": 1000
->>>>>>> 517045dd
 }