{
<<<<<<< HEAD
  "model_name": "moirai-R-small",
=======
  "model_name": "moirai-1.0-R-small",
>>>>>>> 442beecd
  "seed_value": 123,
  "prediction_field_name": "prediction"
}<|MERGE_RESOLUTION|>--- conflicted
+++ resolved
@@ -1,9 +1,5 @@
 {
-<<<<<<< HEAD
-  "model_name": "moirai-R-small",
-=======
   "model_name": "moirai-1.0-R-small",
->>>>>>> 442beecd
   "seed_value": 123,
   "prediction_field_name": "prediction"
 }